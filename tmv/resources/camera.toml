###############################################################################
# TMV: camera and upload configuration. 
###############################################################################

###############################################################################
# Camera
###############################################################################
[camera]
#
# Where to save images
#
#file_root = "."
file_root = "/tmp/tmv"

#
# Hardlink a copy of the latest image - useful for tmv-camapp to display last image
#
latest_image = "latest-image.jpg"

#
# Time in seconds between images
#
#interval = 60.0

#
# Should be store under file_root/(eg)2020-12-31/
#
#file_by_date = true

#
# The minimum time, in seconds, we'll power down/sleep/etc if camera inactive
#
#inactive_threshold = 1800.0 # 30 minutes

#
#   What to do when not taking photos?
#   WAIT: just time.sleep()
#   EXCEPTION: raise PowerOff
#   POWER_OFF: ask pijuice to turn off (will wakeup at the right time)
#   EXIT: call system exit
#
#camera_inactive_action = "WAIT"

#
# When to turn on and off photo taking?
# on:
#   10:00:00 : turn on at this time
#   'dawn'|'sunrise'|'sunset'|'dusk' : calculate based on position on on Earthy
#   'dim'|'light'|'dark' : use the camera as a light sensor to determine this
# off:
#   as for 'on'. Type has to match (e.g. 10:00:00 and 12:12:00 works ok)
#
on = true
off = false

#
# City : 'auto' or a well-known city name for a local lookup
#
city = 'Brisbane'

#
# [ "spinny", "image_name", "settings",]
#
# overlays = []
overlays = [ "spinny", "image_name","simple_settings"]

#
# Use the light sensor to estimate shutter speed
# It is useful for long (>0.5s) speeds, otherwise use auto
# Only applied to LIGHT|DIM|DARK settings when 'exposure_mode="off"''
#
#calc_shutter_speed = false
calc_shutter_speed = true

#
# Camera logging: DEBUG, INFO, WARNING, ERROR, CRITAL
#
#log_level = 'WARNING'
log_level = 'INFO'

#
# Show the LED when camera is taking a photo
#
#led = false

#
#   LIGHT|DIM|DARK: settings passed to picam to override the defaults. See PiCamera API docs.
#
#    The defaults are which are:
#       awb_mode= 'auto', #    'off','auto','sunlight','cloudy','shade','tungsten','fluorescent','incandescent','flash','horizon'
#       exposure_mode= 'auto', # 'off','auto','night','nightpreview','backlight','spotlight','sports','snow','beach','verylong','fixedfps','antishake','fireworks'
#       framerate= 30 # 1/30 max exposure time, 1/5 (5s exposure time) is the minimum.
#       hflip= false,
#       iso= 0,
#       meter_mode= 'average',
#       resolution: '640x480',
#       rotation= 0,
#       sharpness= 0,
#       shutter_speed= 0,
#       sensor_mode= 0,
#       saturation= 0,
#       still_stats= False,
#       zoom= [0.0, 0.0, 1.0, 1.0],
#       vflip = False
#
# These are set below to helpful options, not the default. 
# Seperate entries for LIGHT, DIM and DARK are required: they are independent
# Use "rotation = 180" to flip instead of vflip
# Notes:
# - Max exposure time is 1 / framerate, so you must reduce framerate from 30fps to get long exposure times
# - Framerate < 0.20 appears to freeze the whole camera, so is not allowed
# - In timelapse sequence, keep iso/mode/etc the same or you'll get blips on light-level change
# - See https://picamera.readthedocs.io/en/release-1.12/fov.html for resolutions
# -- v1: 
# ---- 4:3  --> 2592x1944 or 1296x972 or 640x480
# ---- 16:9 --> 1920x108  or 1296x730 
# -- v2:
# ---- 4:3  --> 3280x2464 or 1640x1232 or 640x480
# ---- 16:9 --> 1920x1080 (partial FOV) or 1640x922 (full FOV) or 1280x720 (partial) FOV
#
[camera.picam.LIGHT]
iso = 200
exposure_mode = "auto"
resolution = '1280x720'

[camera.picam.DIM]
iso = 200
exposure_mode = "auto"
framerate = 1.0 # max ss=1
resolution = '1280x720'

[camera.picam.DARK]
iso = 1600
exposure_mode = "night"
framerate = 0.25 # max ss=4
resolution = '1280x720'

#
#   The camera is used to sense light and determine the next photo's settings
#   and determine if we turn off (see on/off)
#
#   light   : pixel average above which it is light
#   dark    : pixel average below which it is dark
#   freq    : interval, in seconds, between light sensings
#   max_age : the maximum age, in seconds, of light level readings.
#             older readings are discarded
#             to change the level, all recent images must have the same level
#  power_off :
#             if we poweroff via sensor reading (e.g. off = 'Dim'), how long,
#             in seconds, to stay off for?
#             important! make sure this is longer than inactive_threshold or we
#             won't turn off
#
[camera.sensor]
#power_off = 3600.0
#dark = 0.05
#freq = 300 # 5 minutes
#max_age = 1800 # 30 minutes
#light = 0.2
#save_images = false

# 
# Switch camera on/off/auto
# Software default. For hardware use
# pins = [4, 17]    
# instead of "file..."
#   
[camera.switch]
   file = '/etc/tmv/camera-switch'

###############################################################################
# Where to upload the images, using tmv-upload
###############################################################################
[upload]
#
# S3 destination URL. 
# It must be set: usually just change BUCKET-NAME-TO-SET
#
# The following substiutions are made:
# UUID :  automatic identifier, probably unique
# HOSTNAME : hostname of machine
# (Source location is "file_root" in [camera])
#
destination = "s3://BUCKET-NAME-TO-SET/HOSTNAME/daily-photos"

#
# Remove files after copy.
# If false, files remain and will be re-uploaded when upload is re-started
# They won't be continuously uploaded in daemon mode, as it does a batch upload,
# then checks only for new files
#
# move=true

# file_filter="*"
# extraargs  = {
#   ACL = 'public-read',
# }
# profile = 'aws-profile-name-with-my-credentials'
# endpoint = 'http://my.s3server.com:9000'


#
# Choose from DEBUG, INFO, WARNING, ERROR, CRITAL
#
#log_level = 'WARNING'

# 
# Switch uploads on or off
# Software default. For hardware use
<<<<<<< HEAD
# pins = [22]    
# instead of "file..."
#   
[upload.switch]
   file = '/etc/tmv/upload-switch'
=======
<<<<<<< HEAD
# pins = [22]    
# instead of "file..."
#   
[upload.switch]
   file = '/etc/tmv/upload-switch'
=======
# pins = [10]    
# instead of "file..."
#   
# [upload.switch]
#   file = '/etc/tmv/upload-switch'
>>>>>>> 1de5763f435fe8a156a7746f48865bd82e803588
>>>>>>> e7a3c350
<|MERGE_RESOLUTION|>--- conflicted
+++ resolved
@@ -207,24 +207,8 @@
 # 
 # Switch uploads on or off
 # Software default. For hardware use
-<<<<<<< HEAD
-# pins = [22]    
+# pins = [22]     or 10
 # instead of "file..."
 #   
 [upload.switch]
-   file = '/etc/tmv/upload-switch'
-=======
-<<<<<<< HEAD
-# pins = [22]    
-# instead of "file..."
-#   
-[upload.switch]
-   file = '/etc/tmv/upload-switch'
-=======
-# pins = [10]    
-# instead of "file..."
-#   
-# [upload.switch]
-#   file = '/etc/tmv/upload-switch'
->>>>>>> 1de5763f435fe8a156a7746f48865bd82e803588
->>>>>>> e7a3c350
+   file = '/etc/tmv/upload-switch'