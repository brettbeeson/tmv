# pylint: disable=line-too-long, logging-fstring-interpolation, dangerous-default-value, logging-not-lazy

from signal import signal, SIGINT, SIGTERM
import argparse
from io import BytesIO
import sys
from enum import Enum
import datetime
from datetime import datetime as dt, timedelta             # dt = class
import time
import os
from os.path import join
import logging
from subprocess import CalledProcessError
from collections.abc import MutableSequence
from pprint import pformat
from pathlib import Path
import shutil
from math import exp, sqrt, tau
from pkg_resources import resource_filename

import toml
from PIL import Image, ImageFont, ImageDraw, ImageStat
import astral
from astral.geocoder import database, lookup  # Get co-ordinates from city name
from astral.sun import sun

from tmv.util import penultimate_unique, next_mark, LOG_FORMAT, LOG_LEVELS
from tmv.util import Tomlable, setattrs_from_dict, sleep_until, ensure_config_exists
from tmv.exceptions import ConfigError, PiJuiceError, SignalException, CameraError, PowerOff
from tmv.switch import  ON, OFF, AUTO, get_switch
from tmv.config import *

LOGGER = logging.getLogger("tmv.camera")  # __name__


try:
    # optional, for controling power with a PiJuice
    from tmv.pijuice import TMVPiJuice
except (ImportError, NameError) as exc:
    LOGGER.debug(exc)

try:
    from picamera import PiCamera
    import RPi.GPIO as GPIO
except ImportError as exc:
    LOGGER.debug(exc)


class LightLevel(Enum):
    """ Measured by a sensor, or an image. Unit ~ = lux or pixel_average"""
    LIGHT = 'LIGHT'
    DIM = 'DIM'
    DARK = 'DARK'

    def __str__(self):
        return str(self.name)

    def __lt__(self, other):
        if self == LightLevel.LIGHT:
            return False
        elif self == LightLevel.DIM:
            return other == LightLevel.DARK
        elif self == LightLevel.DARK:
            return other != LightLevel.DARK

    def __gt__(self, other):
        if other == LightLevel.LIGHT:
            return False
        elif other == LightLevel.DIM:
            return self == LightLevel.LIGHT
        elif other == LightLevel.DARK:
            return self != LightLevel.DARK


class CameraInactiveAction(Enum):
    """ What to do if the camera is inactive? """
    WAIT = 1        # Remain on, and just wait until next active time
    POWER_OFF = 2    # Power off (use PiJuice, etc)
    EXCEPTION = 3   # Raise a PowerOff exception
    EXIT = 4        # Exit the program with SystemCode 4


class LightLevelReading:
    """ Store image stats such as name, time, pixel_average and period."""

    def __init__(self, timestamp, pixel_average, light_level):
        self.timestamp = timestamp
        self.pixel_average = pixel_average
        self.light_level = light_level

    def __lt__(self, other_image_deets):
        return self.timestamp < other_image_deets.timestamp

    def __gt__(self, other_image_deets):
        return self.timestamp > other_image_deets.timestamp

    def __str__(self):
        return "ts:{} ll:{} pa:{:.3f}".format(
            self.timestamp, self.light_level, self.pixel_average)


class YoungColl(MutableSequence):
    """Maintain a list with no 'old' items
       Items must have a timestamp() -> (naive) datetime method
       Guanateed sorted
       (Could use sortedcontainers module too but just another dependancy)
    """

    def __init__(self, max_age=timedelta(hours=1)):
        self._max_age = max_age
        self.list = list()

    def trim_old_items(self):
        instant = dt.now()
        trimmed = (i for i in self.list
                   if i.timestamp + self._max_age >= instant)
        self.list = list(trimmed)

    def __len__(self):
        return len(self.list)

    def __getitem__(self, i):
        return self.list[i]

    def __delitem__(self, i):
        del self.list[i]

    def __setitem__(self, i, v):
        self.list[i] = v
        self.list = sorted(self.list)

    def insert(self, i, v):
        self.list.insert(i, v)
        self.list = sorted(self.list)

    def __str__(self):
        return str(self.list)


class LightLevelSensor():
    """ Determine the light level, based on current, and recent images' pixel_averages """

    def __init__(self, light, dark, max_age=timedelta(hours=1), freq=timedelta(minutes=10)):
        assert light > dark
        self.light = light
        self.dark = dark
        self._current_level = LightLevel.LIGHT
        self._levels = YoungColl(max_age)
        self.freq = freq
        self.power_off = timedelta(hours=1)
        self.save_images = False

    def __str__(self):
        return "LightLevelSensor dark:{:.3f} light:{:.3f} level:{} len(_levels):{} _current_level:{} freq:{}".format(
            self.dark, self.light, str(self.level), len(self._levels), self._current_level.name, self.freq)

    def __repr__(self):
        return "LightLevelSensor dark:{:.3f} light:{:.3f} level:{} len(_levels):{} _current_level:{} freq:{}".format(
            self.dark, self.light, str(self.level), len(self._levels), self._current_level.name, self.freq)

    def _assess_level(self, pixel_average):
        """ Does not change current level, just assess """
        if pixel_average >= self.light:
            return LightLevel.LIGHT
        elif pixel_average < self.dark:
            return LightLevel.DARK
        else:
            return LightLevel.DIM

    def pixel_average(self) -> float:
        """ Return the latest pixel average, from a standard sensed image """
        return self._levels[-1].pixel_average

    def add_reading(self, instant, pixel_average):
        # Caution: with debugging this, calling level()
        # will trim the list and confuse the shit out of you
        llr = LightLevelReading(
            instant, pixel_average, self._assess_level(pixel_average))
        self._levels.append(llr)

    @property
    def level(self) -> LightLevel:
        """ Determine if it's DIM | DARK | LIGHT based on a list of recent images """
        if len(self._levels) > 0:
            most_recent_reading = self._levels[-1]
            self._levels.trim_old_items()
            if len(self._levels) == 0:
                # no readings left: remember the most recent
                self._current_level = most_recent_reading.light_level

        if len(self._levels) == 0:
            return self._current_level
        levels = [i.light_level for i in self._levels]
        most_recent_level = levels[-1]
        # we could have [DIM, DIM, DARK, DARK, DIM, DIM, LIGHT]
        # but we want   [                      DIM, DIM, LIGHT]
        # that is, only the last two type
        penultimate_level = penultimate_unique(levels)
        levels_last_two_unique = [level for level in levels
                                  if level == most_recent_level or (penultimate_level is None or level == penultimate_level)]
        constant_levels = all(level == most_recent_level for level in levels_last_two_unique)
        if most_recent_level != self._current_level and constant_levels:
            # it's been a new level for some time:  to this level
            LOGGER.info("LEVEL change from {} to {}".format(
                self._current_level, most_recent_level))
            self._current_level = most_recent_level
        return self._current_level

    # pylint: disable=protected-access
    @property
    def max_age(self):
        return self._levels._max_age

    @max_age.setter
    def max_age(self, max_age: timedelta):
        self._levels._max_age = max_age


class SunEvent(Enum):
    """ Calculated using current position and a time. Instants in time."""
    DAWN = 1
    SUNRISE = 2
    DUSK = 3
    SUNSET = 4


class ActiveTimes:
    """ Base for classes which contain triggers to turn the device on or off"""

    def __init__(self, on, off):
        if on == off:
            raise ConfigError("on and off must be different")
        self._on = on
        self._off = off

    def active(self):
        """ True if the "on" condition is met. Override in subclasses
            Active means we should take photos or run light sensor) """
        raise NotImplementedError()

    def next_active(self) -> dt:
        """ Return the next active time"""
        raise NotImplementedError()

    def waketime(self) -> dt:
        """ Generally the same as 'next', but can override"""
        return self.next_active()

    def active_in(self) -> timedelta:
        next_active = self.next_active()
        instant = dt.now()
        if next_active < instant:
            return timedelta(0)
        else:
            return next_active - instant

    def __str__(self):
        return "{}: on:{} off:{}".format(self.__class__, self._on, self._off)

    def __repr__(self):
        return "{}: on:{} off:{}".format(self.__class__, self._on, self._off)

    @staticmethod
    def factory(on, off, camera):
        """Create based on on/off parameters provided

        Arguments:
            on {[type]} - - [description]
            off {[type]} - - [description]

        Returns:
            on is time: timed
            on is string: sunrise | sunset | dawn | dusk: suncalc
            on is string: light | dim | dark: sensor
            on is boolean: fix            ed

        """
        if isinstance(on, bool):
            if not isinstance(off, bool):
                raise TypeError("on, off values must be in the same category")
            return Fixed(on, off)
        if isinstance(on, datetime.time):
            if not isinstance(off, datetime.time):
                raise TypeError("on, off values must be in the same category")
            return Timed(on, off)

        if isinstance(on, str):
            if on in ['sunrise', 'sunset', 'dawn', 'dusk']:
                if off not in ['sunrise', 'sunset', 'dawn', 'dusk']:
                    raise TypeError("on, off values must be in  same category")
                return SunCalc(on, off, camera.location)

            if on in ['light', 'dim', 'dark']:
                if off not in ['light', 'dim', 'dark']:
                    raise TypeError("on, off values must be in  same category")
                return Sensor(LightLevel(on.upper()),
                              LightLevel(off.upper()),
                              camera.light_sensor)

        raise TypeError("Didn't understand on/off settings")


class Sensor(ActiveTimes):
    """ Using the camera as a lux sensor, trigger based on light | dim | dark"""
    # Convenience
    DARK = LightLevel.DARK
    LIGHT = LightLevel.LIGHT
    DIM = LightLevel.DIM

    class LevelToActive:
        """ Convert a level to a activestate(on/off). """

        def __init__(self, on_level, off_level, other_level, from_dark, from_dim, from_light):
            self.on_level = on_level
            self.off_level = off_level
            self.other_level = other_level

            self.from_level = {}
            self.from_level[LightLevel.DARK] = from_dark
            self.from_level[LightLevel.DIM] = from_dim
            self.from_level[LightLevel.LIGHT] = from_light
            self._previous_level = None
            self._current_level = None

        def __repr__(self):
            return "LevelToActive from_level:{}".format(
                self.from_level)

        def level_to_active(self, previous_level, current_level):
            if current_level == self.off_level:
                return False
            elif current_level == self.on_level:
                return True
            else:
                assert current_level == self.other_level
                return self.from_level[previous_level]

    # We need to know the state (ON/OFF) of each light level,
    # but this has two parts: entering-from-stateX and entering-from-stateY
    # Use a static lookup and just select the right one.
    # *** A (better!?) apporach is to "do nothing" and maintain the
    # current_state during the other_level ****
    #
    #   ON      OFF     imples that:
    #   dark    dim     light=OFF
    #   dark    light   dark->dim=ON    light->dim=OFF
    #   dim     light   dark=ON
    #   dim     dark    light=ON
    #   light   dark    light->dim=ON   dark->dim=OFF
    #   light   dim     dark=OFF
    #
    #                                   FROM:
    #                 ON    OFF   OTHER DARK fDIM  fLIGHT
    lookups = [
        LevelToActive(DARK, DIM, LIGHT, False, False, None),
        LevelToActive(DARK, LIGHT, DIM, True, None, False),
        LevelToActive(DIM, LIGHT, DARK, None, True, True),
        LevelToActive(DIM, DARK, LIGHT, True, True, None),
        LevelToActive(LIGHT, DARK, DIM, False, None, True),
        LevelToActive(LIGHT, DIM, DARK, None, False, False),
    ]

    def __init__(self, on_level: LightLevel, off_level: LightLevel, light_sensor):
        super().__init__(on_level, off_level)
        self.light_sensor = light_sensor
        # the last different level (e.g. coming from DIM, now DARK)
        self.current_level = light_sensor.level
        self.previous_level = light_sensor.level
        self.lookup = next(la for la in self.lookups
                           if la.off_level == off_level and la.on_level == on_level)

    def __repr__(self):
        return "Sensor active:{} camera_active:{} on:{} off:{} lookup:{} prev_level:{} curr_level:{}".format(
            self.active(), self.camera_active(), self._on, self._off, self.lookup, self.previous_level, self.current_level)

    def active(self):
        """ Always true, as the light sensor is always active. See camera_active"""
        camera_active = self.camera_active()
        sensor_active = True
        return camera_active or sensor_active

    def camera_active(self):
        """ Different to other ActiveTimers, this class is "active" when
            either the camera or the light sensor(or both) can be active """
        new_level = self.light_sensor.level
        if new_level != self.current_level:
            # level change!
            self.previous_level = self.current_level
            self.current_level = new_level
        camera_active = self.lookup.level_to_active(
            self.previous_level, self.current_level)
        if camera_active is None:
            # This is the 'other level': no change
            camera_active = self.current_level
        return camera_active

    def next_active(self):
        """ If inactive, the next active time is unknown
         as we can't sense the future! Return the next sensing time
         as a guess"""
        if self.active():
            return dt.now()
        else:
            return dt.now() + self.light_sensor.freq

    def waketime(self):
        """ This class can poweroff even if active: when the camera is not required, but the sensor is used"""
        if self.camera_active():
            # Camera is on: don't power off
            return dt.now()
        else:
            # Camera of off (ut sensor is on): return a longish time to allow camera to power down then restart and sense
            return dt.now() + self.light_sensor.power_off


class Fixed(ActiveTimes):
    """ Always on or always off """

    def active(self):
        return self._on

    def next_active(self):
        if self.active():
            return dt.now()
        else:
            return dt.now() + timedelta(days=9999)
            # dt.max overflows


class Timed(ActiveTimes):
    """ Simply control on/off with a time """

    def __init__(self, on: time, off: time):
        super().__init__(on, off)
        if (not isinstance(self._on, datetime.time) or not isinstance(self._off, datetime.time)):
            # This is ok if's a FakeDateTime!
            LOGGER.warning(
                "on/off not a datetime. ({},{})".format(self._on.__class__, self._off.__class__))

    def active(self) -> bool:
        # Search through reversed list to find latest trigger time
        # Return the last trigger (i.e. effectively from the day before) if
        # no triggers are active (e.g. early morning with on at 10:00)

        ordered_capture_times = list(sorted([
            (self._on, True),
            (self._off, False)
        ]))
        rev_ordered_capture_times = list(
            reversed(ordered_capture_times))

        lt = dt.now().astimezone().time()  # local time
        active_trigger = next(
            (i for i in rev_ordered_capture_times if i[0] <= lt),
            rev_ordered_capture_times[0])
        return active_trigger[1]

    def next_active(self) -> dt:
        instant = dt.now()
        lt = instant.astimezone().time()  # local time
        if self.active():
            return instant
        elif lt <= self._on:
            # it's before on : today @ X o'clock
            return dt.combine(instant.date(), self._on)
        else:
            # it's after on : tomorrow @ X o'clock
            return dt.combine(instant.date(), self._on) + timedelta(hours=24)


class SunCalc(Timed):
    """ Using the location, estimate sun position(and hence SunEvent)
        and compare to on/off trigger. A special type of Timed  """

    def __init__(self, on: SunEvent, off: SunEvent, location: astral.LocationInfo):
        self.location = location
        if self.location is None:
            raise ConfigError(
                "No city specified: required for dawn|dusk|sunrise|sunset")
        self.on_event = on.lower()
        self.off_event = off.lower()
        self.sun_events = None
        self.update_calcs()
        super().__init__(self._on, self._off)

    def update_calcs(self):
        # varies depending on datetime.now():
        self.sun_events = sun(self.location.observer)
        # set on/off to times, then Timer can do everythong else
        self._on = self.sun_events[self.on_event].astimezone().time()
        self._off = self.sun_events[self.off_event].astimezone().time()

    def active(self):
        self.update_calcs()
        return super().active()


class Camera(Tomlable):
    """ A timelapse camera """

    # Defaults as per docs. Note:
    # - awb_gains: get/set, unknown default
    # These don't work:
    # 'brightness': 50,
    # 'exposure_compensation': 0,
    picam_defaults = {
        'awb_mode': 'auto',
        'contrast': 0,
        'drc_strength': 'off',
        'exposure_mode': 'auto',
        'framerate': 30,
        'hflip': False,
        'iso': 0,
        'meter_mode': 'average',
        'rotation': 0,
        'resolution': '640x480',
        'sharpness': 0,
        'shutter_speed': 0,
        'sensor_mode': 0,
        'saturation': 0,
        'still_stats': False,
        'vflip': False,
        'zoom': (0.0, 0.0, 1.0, 1.0)
    }

    def __init__(self):
        self._camera = None
        self._pijuice = None
        self.switch = get_switch(DLFT_CAMERA_SW_SWITCH_TOML)
<<<<<<< HEAD
        try:
            # todo: configuration
            self.led = 10
            GPIO.setmode(GPIO.BCM)
            GPIO.setup(self.led, GPIO.OUT, initial=GPIO.LOW)
        except Exception as e:
            print (e)
            pass
        
=======
        self.led = False
>>>>>>> 1de5763f
        try:
            self._pijuice = TMVPiJuice()
        except (ImportError, NameError) as exc:
            self._pijuice = None
            print(exc)
        self.calc_shutter_speed = False
        self.location = None
        self.recent_images = []
        self.latest_image = "latest-image.jpg"
        self.run_start = None
        self.light_sensor = LightLevelSensor(0.2, 0.05, max_age=timedelta(minutes=30), freq=timedelta(minutes=5))
        self.light_sense_outstanding = False
        # just wait if less than this duration
        self.inactive_min = timedelta(minutes=30)
        self.interval = timedelta(seconds=60)
        self.active_timer = ActiveTimes.factory(on=True, off=False, camera=self)
        self.file_by_date = True
        self.save_images = True

        self.file_root = os.path.abspath(".")
        self.overlays = ['spinny', 'image_name', 'settings']
        self.camera_inactive_action = CameraInactiveAction.WAIT
        self.inactive_min = timedelta(minutes=30)
        # stored in a dictorary with keys as *str* (DIM|DARK|ETC) (not LightLevel enum)
        self.picam = {
            str(LightLevel.LIGHT): {
                'iso': 200,
                'exposure_mode': 'auto'
            },
            str(LightLevel.DIM): {
                'iso': 800,
                'exposure_mode': 'night'
            },
            str(LightLevel.DARK): {
                'iso': 1600,
                'exposure_mode': 'verylong'
            },
        }
        self.picam_sensing = {
            # These are adjusted so that:
            # light image > 0.2
            # dark  image < 0.05
            "iso": 200,
            "exposure_mode": 'off',
            "shutter_speed": 10000
        }

    def configd(self, config_dict):


        
        if 'camera' in config_dict:
            c = config_dict['camera']

            if 'switch' in c:
                self.switch = get_switch(c)
                LOGGER.info(f"Setting camera switch to: {self.switch}")

            if 'log_level' in c:
                LOGGER.setLevel(c['log_level'])

            #self.setattr_from_dict(manual.abspath(
            # os.path.expanduser(self.file_root)
            self.setattr_from_dict('file_root', c)
            self.setattr_from_dict('overlays', c)
            self.setattr_from_dict('calc_shutter_speed', c)

            if 'city' in c:
                # pylint: disable=no-else-raise
                if c['city'] == 'auto':
                    raise NotImplementedError("city = 'auto' not implemented")
                else:
                    self.location = lookup(c['city'], database())

            if 'camera_inactive_action' in c:
                self.camera_inactive_action = CameraInactiveAction[c['camera_inactive_action']]

            if 'interval' in c:
                # interval specified as seconds: convert to timedelta
                self.interval = timedelta(seconds=c['interval'])
                if self.interval.total_seconds() < 10.0:
                    LOGGER.warning("Intervals < 10s are not tested")

            if 'inactive_threshold' in c:
                # inactive_threshold specified as seconds: convert to timedelta
                self.inactive_min = timedelta(
                    seconds=c['inactive_threshold'])

            if 'on' in c and 'off' in c:
                # create the controller for active periods
                self.active_timer = ActiveTimes.factory(
                    c['on'], c['off'], self)
            else:
                LOGGER.warning("[camera] on and off times should be set. Defaulting to {}".format(
                    self.active_timer))
            # config picam modes for light levels
            if 'picam' in c:
                for level_str in [ll.value for ll in LightLevel]:
                    if level_str in c['picam']:
                        self.picam[level_str] = c['picam'][level_str]
                        if 'framerate' in self.picam[level_str]:
                            if self.picam[level_str]['framerate'] < 0.20:  # 1/6 is the minimum, use 1/5 for safety
                                raise ConfigError("framerate={} is < 1/5 s".format(
                                    self.picam[level_str]['framerate']))

            # config light sensor
            if 'sensor' in c:
                setattrs_from_dict(self.light_sensor, c['sensor'])
                if 'freq' in c['sensor']:
                    self.light_sensor.freq = timedelta(
                        seconds=float(c['sensor']['freq']))
                if 'max_age' in c['sensor']:
                    self.light_sensor.max_age = timedelta(
                        seconds=float(c['sensor']['max_age']))
                if 'power_off' in c['sensor']:
                    self.light_sensor.power_off = timedelta(
                        seconds=float(c['sensor']['power_off']))

        # sanity checks
        if self.light_sensor.power_off <= self.inactive_min:
            # Otherwise we will never power off
            raise ConfigError("power_off ({}) must be longer than inactive_min ({}). "
                              .format(self.light_sensor.power_off, self.inactive_min))
        
        # todo: finsih
        #known_keys = ['log_level', ]
        #unknown = (k for k in c if k not in known_keys)

  
    def __str__(self):
        return pformat(vars(self))

    def run(self, n=sys.maxsize):
        """
        Main loop. May shutdown machine if required.
        """
        if self._camera is None:
            try:
                LOGGER.debug("Picamera() start")
<<<<<<< HEAD
=======
                #self._camera = PiCamera(led_pin=40)  # PiZero's BCM GPIO40 is the camera's LED
>>>>>>> 1de5763f
                self._camera = PiCamera()
                LOGGER.debug("Picamera() returned")
            except Exception:
                raise CameraError("No camera hardware available")

        if self.run_start is None:
            self.run_start = dt.now()
            # Run the light senser so we know what to do on the first loop
            set_picam(self._camera, {** self.picam_defaults, ** self.picam_sensing})
            self.capture_light(dt.now())
            LOGGER.debug("Firstrun: level: {}".format(self.light_sensor.level))

        for _ in range(0, n):

            # wait until not OFF
            while self.switch.position == OFF:
                time.sleep(1)

            # Sleep / power off / etc if the camera is inactive
            if self.switch.position == AUTO:
                waketime = self.active_timer.waketime()
                if waketime - dt.now() >= self.inactive_min:
                    self.camera_inactive_until(waketime)
                    # if we slept (i.e. didn't power-off), we need
                    # to check the light level again before blindly taking
                    # a photo. This is relevant to Sensor
                    self.light_sense_outstanding = True
                # Sleep until next "active" time. Sometimes it's not active after sleep! :
                # 1. can be not true for Suncalc by a minute or so,
                # because sunset/etc times change day by day
                # so upon wakeup, may be slightly later (hence inactive!)
                # 2. for Sensor, it doesn't know when to activate. If not turning off
                # we can just keep running the light sensor (). If turning off,
                # we want to turn off for an hour and then re-check.
                # Hence we check if we're really active after sleeping and consider if we
                # should just run the light_sensor

            if self.switch.position == ON or self.active_timer.active():

                # use instant here to ease debug, but dt.now()
                # to sleep the exact amount
                instant = dt.now()
                next_image_mark = next_mark(self.interval, instant)
                next_sense_mark = next_mark(self.light_sensor.freq, instant)
                # logger.debug("instant: {} next_image_mark: {} next_sense_mark: {}".format(                        instant, next_image_mark, next_sense_mark))

                if  self.light_sense_outstanding:
                    # run light sensor that we missed, immediately
                    set_picam(self._camera, {
                        ** self.picam_defaults, ** self.picam_sensing
                    })
                    self.capture_light(dt.now())
                    # no need to sense again this loop
                    self.light_sense_outstanding = False
                    self.next_sense_mark = dt.now() + timedelta(days=9999)  # dt.max() overflows          
                
                if next_image_mark == next_sense_mark:
                    # they want the same time: do the image and note outstanding for the sensor
                    self.light_sense_outstanding = True
                if next_image_mark <= next_sense_mark:
                    # capture image
                    settings = {** self.picam_defaults, ** self.picam[self.light_sensor.level.name]}
                    LOGGER.debug(f"self.calc_shutter_speed={self.calc_shutter_speed} settings['exposure_mode']={settings['exposure_mode']}")
                    if self.calc_shutter_speed and settings['exposure_mode'] == 'off':
                        # exposure_speed: 'retrieve the current shutter speed'
                        # shutter_speeed is the requested value
                        settings['shutter_speed'] = self.shutter_speed_from_last()  
                        if settings['shutter_speed'] is None:
                            settings['shutter_speed'] = self.shutter_speed_from_sensor()
                    LOGGER.debug(settings)
                    set_picam(self._camera, settings)
                    sleep_until(next_image_mark, dt.now())
                    self.capture_image(next_image_mark)
                else:
                    # run light sensor
                    set_picam(self._camera, {** self.picam_defaults, ** self.picam_sensing})
                    sleep_until(next_sense_mark, instant)
                    self.capture_light(next_sense_mark)

    def shutter_speed_from_last(self):
        """ Return estimated shutter speed in usec based on trying to achieve a pixel
            average of 0.5 on the last image, using linear interpolation """
        if len(self.recent_images) == 0:
            # LOGGER.debug("No recent images")
            LOGGER.debug("No recent images")
            return None
        last_image = self.recent_images[-1]
        pa1 = last_image[3]
        es1 = last_image[2]
        if es1 is None:
            LOGGER.debug("No shutter speed")
            return None
        if pa1 == 0:
            LOGGER.debug("Pixel average is zero")
            return 999
        pa2 = 0.5
        es2 = pa2 * es1 / pa1
        LOGGER.debug(f"pa1={pa1:.2f} es1={es1:0.2f} pa2={pa2:.2f} es2={es2:.2f}")
        return int(es2)

    def shutter_speed_from_sensor(self):
        """ Return estimated 'good' shutter (in whole microseconds) speed based on the sensor
        Empirical and not very good: use shutter_speed_from_list where possible
        Linear: pixel_average     length
                 PA                SL
        Max:     0.0*             5s   
        Min      0.5              1/250
        * fixed
        SL = m * PA + c => c=max_length, m=min_length - c / (PA_min)

          |           -------       }
          |         /               } constrain between
        SL|      /                  } max_length and min_length
          |  ---                    }
          |_____________________
                     PA

        """
        sl_min = 1 / 100  # 10,000us
        sl_max = 5
        # sensor is insensitive
        # default definition of 'dark' is 0.05
        pa_min = 0.02
        pa_max = 0.0
        c = sl_max
        m = (sl_min - c) / (pa_min - pa_max)
        pa = self.light_sensor.pixel_average()
        sl = m * pa + c
        sl = min(sl_max, sl)
        sl = max(sl_min, sl)
        LOGGER.debug(f"pa={pa:.3f} M_sl={sl:0.3f} m={m:.2f} c={c:.2f}")
        sl = int(sl * 1000 * 1000)

        return sl

    @staticmethod
    def save_image(pil_image, image_filename):
        try:
            if (pil_image.size[0] * pil_image.size[1] == 0):
                raise RuntimeError("Image has zero width or height")
            pil_image.verify()
        except Exception as exc:
            LOGGER.warning(f"{image_filename} failed verify and is not saved: {exc}")
            return
        if os.path.dirname(image_filename) != '':
            os.makedirs(os.path.dirname(image_filename), exist_ok=True)
        if 'exif' in pil_image.info:
            pil_image.save(image_filename, exif=pil_image.info['exif'])
        else:
            pil_image.save(image_filename)

    def capture_image(self, mark):

        start = dt.now()

        
        try:
            GPIO.output(self.led, GPIO.HIGH)
        except:
            pass
        pil_image = self.capture()
    
        try:
            GPIO.output(self.led, GPIO.LOW)
        except:
            pass

        pa = image_pixel_average(pil_image)
        LOGGER.debug("CAPTURED mark: {} pa:{:.3f} took:{:.2f}".format(mark, pa, (dt.now() - start).total_seconds()))

        image_filename = self.dt2filename(mark)
        self.recent_images.append((dt.now(), image_filename, self._camera.exposure_speed, pa),)
        del self.recent_images[0:-10]  # trim to last 10 items

        if self.save_images:
            self.apply_overlays(pil_image, mark)
            self.save_image(pil_image, image_filename)
            self.link_latest_image(image_filename)

    def link_latest_image(self, image_filename):
        """ Add hardlink to the specified image at a well-known location """
        d = Path(self.file_root) / self.latest_image
        if d.exists():
            d.unlink()
        os.link(image_filename, d)

    def capture_light(self, mark):
        image_filename = join(self.dt2dir(
            mark), self.dt2basename(mark, image_ext=".sense.jpg"))
        start = dt.now()
        pil_image = self.capture()
        pa = image_pixel_average(pil_image)

        ll = self.light_sensor._assess_level(pa)
        self.light_sensor.add_reading(mark, pa)
        LOGGER.debug("SENSED mark:{} pa:{:.3f} ll:{} took:{:.2f}".format(mark, pa, ll, (dt.now() - start).total_seconds()))

        if self.light_sensor.save_images:
            self.apply_overlays(pil_image, mark)
            self.save_image(pil_image, image_filename)

    def capture(self) -> Image:
        """ Capture sensor buffer to an in-memory stream"""
        stream = BytesIO()
        self._camera.capture(stream, format='jpeg')
        # "Rewind" the stream to the beginning so we can read its content
        stream.seek(0)
        return Image.open(stream)

    def apply_overlays(self, im: Image, mark):
        """ Add dates, spinny, etc. Inplace."""
        pxavg = image_pixel_average(im)
        #bg_colour = (128, 128, 128, 128)
        if pxavg > 0.5:
            text_colour = (0, 0, 0)
        else:
            text_colour = (255, 255, 255)
        width, height = im.size
        draw = ImageDraw.Draw(im)

        try:
            if 'settings' in self.overlays:
                # Draw the picam's settings
                text = pformat(get_picam(self._camera))
                text += "\n\npixel_average = {pxavg:.3f}"
                text_size = 10
                font = ImageFont.truetype(FONT_FILE, text_size, encoding='unic')
                text_box_size = draw.textsize(text=text, font=font)
                # left top corner
                draw.text(
                    xy=(0, 0), text=text, fill=text_colour, font=font)
                # centre text
            if 'simple_settings' in self.overlays:
                # Draw some of picam's settings
                picam = get_picam(self._camera)
                text = f"level={self.light_sensor._current_level} avg={pxavg:.3f}"
                text += f" es {picam['exposure_speed']/1000000:.3f} iso={picam['iso']} exp={picam['exposure_mode']}"
                text_size = 10
                font = ImageFont.truetype(FONT_FILE, text_size, encoding='unic')
                tw, th = draw.textsize(text=text, font=font)
                # RHS
                x = width - tw
                # one line above bottom
                y = height - th * 2
                #draw.rectangle(xy=(x, y, x + tw, y + th), fill=bg_colour)
                draw.text(xy=(x, y), text=text, fill=text_colour, font=font)
            if 'spinny' in self.overlays:
                # Draw a small circle with a minute hand, for continuity checking. Plus it looks cool.

                dia = 30
                # 1px off corner x    y              x
                bounding_box = [(1, height - dia), (dia, height - 1)]
                # minute hand
                draw.pieslice(bounding_box, mark.minute / 60 * 360 - 90,
                              mark.minute / 60 * 360 - 90, fill=None, outline=text_colour)
                draw.arc(bounding_box, 0, 360, fill=text_colour)
            if 'image_name' in self.overlays:
                text = os.path.basename(self.dt2basename(mark))
                text_size = 10
                font = ImageFont.truetype(FONT_FILE, text_size, encoding='unic')
                # Get the size of the time to write, so we can correctly place it
                text_box_size = draw.textsize(text=text, font=font)
                # centre text
                x = int((width / 2) - (text_box_size[0] / 2))
                # place one line above bottom
                y = (height - text_box_size[1] * 2)
                draw.text(xy=(x, y), text=text,
                          fill=text_colour, font=font)
        except Exception as exc:
            LOGGER.warning(f"Exception adding overlays: {exc}")
            LOGGER.debug(f"Exception adding overlays: {exc}", exc_info=exc)

    def dt2dir(self, mark: datetime):
        """ Return current directory for image saves eg. ./cam1/2000-11-01/"""
        if self.file_by_date:
            folder_naming_format = "%Y-%m-%d"
            subfolder = mark.strftime(folder_naming_format)
            return os.path.join(self.file_root, subfolder)
        else:
            return self.file_root

    def dt2filename(self, mark: datetime):
        """ Full filename(including dir) eg. ./cam1/2000-11-01/2000-11-01T00-12-00.jpg"""
        return join(self.dt2dir(mark), self.dt2basename(mark))

    def dt2basename(self, mark: datetime, image_ext=".jpg"):
        """ Name of the saved file. "basename" as per os.path.basename"""
        # eg. 2000-11-01T00-12-00.jpg
        image_naming_format = "%Y-%m-%dT%H-%M-%S"
        return mark.strftime(image_naming_format) + image_ext

    def camera_inactive_until(self, wakeup):
        """
        Camera inactive, so undertake requested action(sleep, etc)
        Arguments:
            dt {datetime} - - When to wakeup.
        """
        if self.camera_inactive_action == CameraInactiveAction.EXCEPTION:
            raise PowerOff("Camera inactive. Wake at {}".format(wakeup))
        elif self.camera_inactive_action == CameraInactiveAction.POWER_OFF:
            # Turn off power and wakeup later
            if self._pijuice is not None:
                # pass wakeup as a (local) time
                self._pijuice.wakeup_enable(wakeup)
                self._pijuice.power_off()
            else:
                raise PiJuiceError("No pijuice available")
        elif self.camera_inactive_action == CameraInactiveAction.WAIT:
            # "Light" sleep : monitor switches is case wakeup is called

            LOGGER.info(f"Inactive until {wakeup}, unless switched ON.")
            while dt.now() < wakeup:
                if self.switch.position == ON:
                    LOGGER.info("Switched ON during sleep. Waking")
                    return
                time.sleep(1)
            LOGGER.debug(f"Awoke from inactive at {wakeup}")
            
        elif self.camera_inactive_action == CameraInactiveAction.EXIT:
            LOGGER.info(
                "Camera inactive. Exiting. Wake at {}".format(wakeup))
            sys.exit(4)
        else:
            raise RuntimeError


class FakePiCamera():
    """ Returns plain jane images via software and time-of-day"""

    def __init__(self):
        self.lum = 0
        self.framerate = 1
        self.exposure_speed = 0.1

    def close(self):
        pass

    # pylint: disable=redefined-builtin
    # must copy definition of picamera with 'format' keyword
    def capture(self, stream=None, format="jpeg", filename=None, quality=80):
        """
        norm distro around noon
        (5, 0.001) , (10, 0.48),  (12, 0.79)
        """
        h = dt.now().hour + dt.now().minute / 60 + dt.now().second / 3600
        _sigma = 2
        _mu = 12
        # Probability density function.  P(x <= X < x+dx) / dx
        variance = _sigma ** 2.0
        pdf = exp((h - _mu)**2.0 / (-2.0 * variance)) / sqrt(tau * variance)
        self.lum = int(255.0 * pdf * 5)

        im = Image.new("RGB", (400, 300), (self.lum, self.lum, self.lum))
        if filename is None:
            im.save(stream, format, quality=quality)
            return im
        else:
            im.save(filename)
            return im


def sun_calc_lightlevel(observer, instant) -> LightLevel:
    """Categorise a datetime based on sun's position and a location

    Arguments:
        dt {[type]} -- Must be tz aware
        location {DbIp.observer | (lat,long,ele)} --

    Note:
        Could cache sun_events
        """
    sun_events = astral.sun.sun(observer)

    if instant < sun_events['sunrise'] or instant > sun_events['sunset']:
        return LightLevel.DIM

    if sun_events['sunrise'] <= instant <= sun_events['sunset']:
        return LightLevel.LIGHT

    raise Exception("Error categoising " + instant)


def set_picam(picam, settings):
    """ Do manually to enable ordering and error checking """
    # iso first ?
    settable_settings = ['sensor_mode', 'framerate', 'iso', 'shutter_speed',
                         'awb_mode', 'exposure_mode',
                         'contrast', 'drc_strength',
                         'hflip',
                         'meter_mode', 'rotation', 'resolution',
                         'sharpness', 'saturation',
                         'still_stats', 'zoom', 'vflip']

    if type(picam).__name__ == "PiCamera":
        # logger.debug("Setting to {}".format(pformat(settings)))

        # warn of invalid settings
        for k, v in settings.items():
            if k not in settable_settings:
                raise ConfigError(
                    "'{}={}' is not settable for picam".format(k, v))
        # set
        for k in settable_settings:
            if k in settings.keys():
                if k == 'exposure_mode' and settings[k] != picam.exposure_mode:
                    # logger.debug(
                    #    "Exposure mode changed from {} to {}: sleep 1s".
                    #    format(settings[k], picam.exposure_mode))
                    time.sleep(1)
                setattr(picam, k, settings[k])


def get_picam(c):
    """ Return a dict of the attributes in a PiCamera"""
    d = {}
    if type(c).__name__ == "PiCamera":
        all_settings = ['analog_gain', 'awb_mode', 'awb_gains', 'contrast', 'drc_strength', 'digital_gain',
                        'exposure_mode', 'exposure_speed', 'framerate', 'hflip', 'iso',
                        'meter_mode', 'rotation', 'sharpness',
                        'shutter_speed', 'sensor_mode', 'saturation',
                        'still_stats', 'zoom', 'vflip']
        for s in all_settings:
            d[s] = getattr(c, s)
    return d


def calc_pixel_average(image_filename):
    img = Image.open(image_filename)
    img_stats = ImageStat.Stat(img)
    # Get dynamically?
    pmin = 0
    pmax = 255
    # .mean = [r,g,b]
    pmean = sum(img_stats.mean) / len(img_stats.mean)
    pmean_frac = (pmean - pmin) / (pmax - pmin)
    return pmean_frac


def image_pixel_average(img: Image):
    img_stats = ImageStat.Stat(img)
    # Get dynamically?
    pmin = 0
    pmax = 255
    # .mean = [r,g,b]
    pmean = sum(img_stats.mean) / len(img_stats.mean)
    pmean_frac = (pmean - pmin) / (pmax - pmin)
    return pmean_frac


def sig_handler(signal_received, frame):
    raise SignalException


def camera_console(cl_args=sys.argv[1:]):
    # pylint: disable=broad-except
    retval = 0
    signal(SIGINT, sig_handler)
    signal(SIGTERM, sig_handler)
    parser = argparse.ArgumentParser("TMV Camera.")
    parser.add_argument('--log-level', '-ll', default='WARNING', type=lambda s: LOG_LEVELS(s).name, nargs='?', choices=LOG_LEVELS.choices())
    parser.add_argument('--config-file', default=DFLT_CAMERA_CONFIG_FILE,
                        help="Config file is required. It will be created if non-existant.")
    parser.add_argument('--fake', action='store_true')
    parser.add_argument('--runs', type=int, default=sys.maxsize)

    args = (parser.parse_args(cl_args))

    logging.getLogger("tmv.camera").setLevel(args.log_level)
    logging.basicConfig(format=LOG_FORMAT, level=args.log_level)
    ensure_config_exists(args.config_file)
    LOGGER.info(f"Starting camera app. config-file: {Path(args.config_file).absolute()} ")

    cam = Camera()

    try:

        if args.fake:
            LOGGER.warning("Using a fake camera")
            # pylint: disable=protected-access
            cam._camera = FakePiCamera()

        if not Path(args.config_file).is_file():
            shutil.copy(resource_filename(
                __name__, 'resources/camera.toml'), args.config_file)
            LOGGER.info(
                "Writing default config file to {}.".format(args.config_file))

        cam.config(args.config_file)

        cam.run(args.runs)

    except SignalException:
        LOGGER.info('SIGTERM, SIGINT or CTRL-C detected. Exiting gracefully.')
        retval = 0
    except toml.decoder.TomlDecodeError as e:
        retval = 1
        LOGGER.error("Error in {}:{} ".format(args.config_file, e))
        LOGGER.debug(e, exc_info=e)

    except BaseException as e:
        retval = 1
        LOGGER.error(e)
        LOGGER.debug(e, exc_info=e)
    finally:
        # workaround bug: https://github.com/waveform80/picamera/issues/528
        if cam._camera is not None:
            LOGGER.info("Closing camera. Setting framerate = 1 to avoid close bug")
            cam._camera.framerate = 1
            cam._camera.close()
            time.sleep(1)

    sys.exit(retval)
<|MERGE_RESOLUTION|>--- conflicted
+++ resolved
@@ -528,7 +528,6 @@
         self._camera = None
         self._pijuice = None
         self.switch = get_switch(DLFT_CAMERA_SW_SWITCH_TOML)
-<<<<<<< HEAD
         try:
             # todo: configuration
             self.led = 10
@@ -537,10 +536,6 @@
         except Exception as e:
             print (e)
             pass
-        
-=======
-        self.led = False
->>>>>>> 1de5763f
         try:
             self._pijuice = TMVPiJuice()
         except (ImportError, NameError) as exc:
@@ -680,10 +675,6 @@
         if self._camera is None:
             try:
                 LOGGER.debug("Picamera() start")
-<<<<<<< HEAD
-=======
-                #self._camera = PiCamera(led_pin=40)  # PiZero's BCM GPIO40 is the camera's LED
->>>>>>> 1de5763f
                 self._camera = PiCamera()
                 LOGGER.debug("Picamera() returned")
             except Exception:
