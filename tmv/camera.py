--- conflicted
+++ resolved
@@ -716,21 +716,14 @@
                 if next_image_mark <= next_sense_mark:
                     # capture image
                     settings = {** self.picam_defaults, ** self.picam[self.light_sensor.level.name]}
-<<<<<<< HEAD
-                    LOGGER.debug(f"self.calc_shutter_speed={self.calc_shutter_speed} settings['exposure_mode'] ={settings['exposure_mode']}")
-=======
                     LOGGER.debug(f"self.calc_shutter_speed={self.calc_shutter_speed} settings['exposure_mode']={settings['exposure_mode']}")
->>>>>>> ff192a7d
                     if self.calc_shutter_speed and settings['exposure_mode'] == 'off':
                         # exposure_speed: 'retrieve the current shutter speed'
                         # shutter_speeed is the requested value
                         settings['shutter_speed'] = self.shutter_speed_from_last()  
                         if settings['shutter_speed'] is None:
                             settings['shutter_speed'] = self.shutter_speed_from_sensor()
-<<<<<<< HEAD
-=======
                     LOGGER.debug(settings)
->>>>>>> ff192a7d
                     set_picam(self._camera, settings)
                     sleep_until(next_image_mark, dt.now())
                     self.capture_image(next_image_mark)
@@ -744,27 +737,18 @@
         """ Return estimated shutter speed in usec based on trying to achieve a pixel
             average of 0.5 on the last image, using linear interpolation """
         if len(self.recent_images) == 0:
-<<<<<<< HEAD
             # LOGGER.debug("No recent images")
-=======
             LOGGER.debug("No recent images")
->>>>>>> ff192a7d
             return None
         last_image = self.recent_images[-1]
         pa1 = last_image[3]
         es1 = last_image[2]
-<<<<<<< HEAD
-        if es1 is None or pa1 == 0:
-            # LOGGER.debug("No shutter speed or zero pixel average")
-            return None
-=======
         if es1 is None:
             LOGGER.debug("No shutter speed")
             return None
         if pa1 == 0:
             LOGGER.debug("Pixel average is zero")
             return 999
->>>>>>> ff192a7d
         pa2 = 0.5
         es2 = pa2 * es1 / pa1
         LOGGER.debug(f"pa1={pa1:.2f} es1={es1:0.2f} pa2={pa2:.2f} es2={es2:.2f}")
