echo Installing base dependancies
sudo apt install -y python3-pip git pijuice-base python3-picamera
echo Install Pillow dependancies
sudo apt install -y libjpeg-dev libopenjp2-7 libtiff5
<<<<<<< HEAD
=======
echo Install psutils dependancies #(could remove?)
sudo apt-get install gcc python3-dev
>>>>>>> 9947ac37
echo Installing TMV
sudo python3 setup.py develop   # dev
echo Installing TMV services
sudo scripts/install-tmv-camera.sh # install systemd services       <|MERGE_RESOLUTION|>--- conflicted
+++ resolved
@@ -1,12 +1,5 @@
 echo Installing base dependancies
 sudo apt install -y python3-pip git pijuice-base python3-picamera
-echo Install Pillow dependancies
-sudo apt install -y libjpeg-dev libopenjp2-7 libtiff5
-<<<<<<< HEAD
-=======
-echo Install psutils dependancies #(could remove?)
-sudo apt-get install gcc python3-dev
->>>>>>> 9947ac37
 echo Installing TMV
 sudo python3 setup.py develop   # dev
 echo Installing TMV services
